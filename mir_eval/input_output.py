"""Annotation input/output functions"""

import numpy as np
import re
import os
import warnings

from . import util


def load_events(filename, delimiter=r'\s+', converter=None, label_prefix='__'):
    r'''Import time-stamp events from an annotation file.  This is primarily
        useful for processing events which lack duration, such as beats or
        onsets.

        The annotation file may be either of two formats:
         - Single-column.  Each line contains a single value, corresponding to
           the time of the annotated event.

         - Double-column.  Each line contains two values, separated by
           ``delimiter``: the first contains the time of the annotated event,
           and the second contains its label.

        :parameters:
         - filename : str
            Path to the annotation file

         - delimiter : str
            Separator regular expression.
            By default, lines will be split by any amount of whitespace ('\s+')

         - converter : function
            Function to convert time-stamp data into numerics.
            Defaults to float().

         - label_prefix : str
            String to append to any synthetically generated labels

        :returns:
         - event_times : np.ndarray
            array of event times (float)

         - event_labels : list of str
            list of corresponding event labels
        '''

    if converter is None:
        converter = float

    times = []
    labels = []

    splitter = re.compile(delimiter)

    # Note: we do io manually here for two reasons.
    #   1. The csv module has difficulties with unicode, which may lead
    #      to failures on certain annotation strings
    #
    #   2. numpy's text loader does not handle non-numeric data
    #
    with open(filename, 'r') as input_file:
        for row, line in enumerate(input_file, 1):
            data = splitter.split(line.strip(), 1)

            if len(data) == 1:
                times.append(converter(data[0]))
                labels.append('%s%d' % (label_prefix, row))

            elif len(data) == 2:
                times.append(converter(data[0]))
                labels.append(data[1])

            else:
                raise ValueError('Parse error on %s:%d:\n\t%s' %
                                 (filename, row, line))

    times = np.asarray(times)

    return times, labels


def load_intervals(filename, delimiter=r'\s+',
                   converter=None, label_prefix='__'):
    r'''Import labeled intervals from an annotation file.  This is primarily
        useful for processing events which span a duration, such as
        segmentation, chords, or instrument activation.

        The annotation file may be either of two formats:
         - Double-column.  Each line contains two values, separated by
           ``delimiter``, corresponding to the start and end time annotated
           event.

         - Triple-column.  Each line contains three values, separated by
           ``delimiter``.  The first two values specify the start and end
           times, the last value specifies the label for the event (e.g.
           "Verse" or "A:min").

        :parameters:
          - filename : str
              Path to the annotation file

          - delimiter : str
              Separator regular expression.
              By default, lines will be split by any amount of whitespace
              ('\s+')

          - converter : function
              Function to convert time-stamp data into numerics. Defaults to
              float().

          - label_prefix : str
              String to append to any synthetically generated labels

        :returns:
          - event_times : np.ndarray, shape=(n_events, 2)
              array of event start and end times

          - event_labels : list of str
              list of corresponding event labels
        '''

    if converter is None:
        converter = float

<<<<<<< HEAD
    times  = []
=======
    times = []
>>>>>>> 471f7261
    labels = []

    splitter = re.compile(delimiter)

    with open(filename, 'r') as input_file:
        for row, line in enumerate(input_file, 1):
            data = splitter.split(line.strip(), 2)

            if len(data) == 2:
                times.append([converter(data[0]), converter(data[1])])
                labels.append('%s%d' % (label_prefix, row))
            elif len(data) == 3:
                times.append([converter(data[0]), converter(data[1])])
                labels.append(data[2])
            elif line == '\n':
                continue
            else:
<<<<<<< HEAD
                raise ValueError("parse error in '%s' at line %d: "
                                 "\n%s" % (filename, row, line))
=======
                raise ValueError('parse error %s:%d:\n%s' %
                                 (filename, row, line))
>>>>>>> 471f7261

    times = np.asarray(times)

    try:
        util.validate_intervals(times)
    except ValueError as error:
        warnings.warn(error.args[0])

    return times, labels


def load_time_series(filename, delimiter=None):
    r'''Import a time series from an annotation file.  This is primarily useful
        for processing dense time series with timestamps and corresponding
        numeric values

        The annotation file must be of the following format:
          - Double-column.  Each line contains two values, separated by
            ``delimiter``: the first contains the timestamp, and the second
            contains its corresponding numeric value.

        :parameters:
          - filename : str
              Path to the annotation file

          - delimiter : str
              Column separator. By default, lines will be split by any amount
              of whitespace, unless the file ending is .csv, in which case a
              comma ',' is used as the delimiter.

        :returns:
          - times : np.ndarray
              array of timestamps (float)
          - values : np.ndarray
              array of corresponding numeric values (float)
        '''

    # Note: unlike load_events, here we expect float data in both columns,
    # so we can just use numpy's text load (np.loadtxt)

    if os.path.splitext(filename)[1] == '.csv':
        delimiter = ','

    try:
        data = np.loadtxt(filename, 'float', '#', delimiter)
    except ValueError:
        raise ValueError('Error: could no load %s, please check if it is '
                         'in the correct 2 column format'
                         % os.path.basename(filename))

    data = data.T

    # we do however want to make sure the data is in the right format!
    if data.shape[0] != 2:
        raise ValueError('Error: %s should be of dimension (2,x), but is '
                         'of dimension %s'
                         % (os.path.basename(filename), data.shape))

    times = data[0]
    values = data[1]

    return times, values


def load_patterns(filename):
    """Loads the patters contained in the filename and puts them into a list
    of patterns, each pattern being a list of occurrence, and each
    occurrence being a list of (onset, midi) pairs.

    The input file must be formatted as described in MIREX 2013:
        http://www.music-ir.org/mirex/wiki/2013:Discovery_of_Repeated_Themes_%26_Sections

    :params:
      - filename : str
          The input file path containing the patterns of a given
          given piece using the MIREX 2013 format.

    :returns:
       - pattern_list : list
           the list of patterns, containing all their occurrences,
           using the following format::

             pattern_list = [pattern1, ..., patternN]
             pattern = [occurrence1, ..., occurrenceM]
             occurrence = [onset_midi1, ..., onset_midiO]
             onset_midi = (onset_time, midi_number)

             E.g.:
             P = [[[(77.0, 67.0), (77.5, 77.0), ... ]]]
    """

    with open(filename, "r") as input_file:
        # List with all the patterns
        pattern_list = []
        # Current pattern, which will contain all occs
        pattern = []
        # Current occurrence, containing (onset, midi)
        occurrence = []
        for line in input_file.readlines():
            if "pattern" in line:
                if occurrence != []:
                    pattern.append(occurrence)
                if pattern != []:
                    pattern_list.append(pattern)
                occurrence = []
                pattern = []
                continue
            if "occurrence" in line:
                if occurrence != []:
                    pattern.append(occurrence)
                occurrence = []
                continue
            string_values = line.split(",")
            onset_midi = (float(string_values[0]), float(string_values[1]))
            occurrence.append(onset_midi)

        # Add last occurrence and pattern to pattern_list
        if occurrence != []:
            pattern.append(occurrence)
        if pattern != []:
            pattern_list.append(pattern)

    return pattern_list<|MERGE_RESOLUTION|>--- conflicted
+++ resolved
@@ -122,11 +122,7 @@
     if converter is None:
         converter = float
 
-<<<<<<< HEAD
-    times  = []
-=======
     times = []
->>>>>>> 471f7261
     labels = []
 
     splitter = re.compile(delimiter)
@@ -144,13 +140,8 @@
             elif line == '\n':
                 continue
             else:
-<<<<<<< HEAD
-                raise ValueError("parse error in '%s' at line %d: "
-                                 "\n%s" % (filename, row, line))
-=======
                 raise ValueError('parse error %s:%d:\n%s' %
                                  (filename, row, line))
->>>>>>> 471f7261
 
     times = np.asarray(times)
 
